import CryptoSwift
import Foundation


internal final class RequestUrlBuilder {

	internal var baseUrl: NSURL


	internal init(serverUrl: NSURL, webtrekkId: String) {
		self.baseUrl = RequestUrlBuilder.buildBaseUrl(serverUrl: serverUrl, webtrekkId: webtrekkId)
		self.serverUrl = serverUrl
		self.webtrekkId = webtrekkId
	}


	private static func buildBaseUrl(serverUrl serverUrl: NSURL, webtrekkId: String) -> NSURL {
		return serverUrl.URLByAppendingPathComponent(webtrekkId).URLByAppendingPathComponent("wt")
	}


	internal var serverUrl: NSURL {
		didSet {
			guard serverUrl != oldValue else {
				return
			}

			baseUrl = RequestUrlBuilder.buildBaseUrl(serverUrl: serverUrl, webtrekkId: webtrekkId)
		}
	}


	internal func urlForRequest(request: TrackerRequest) -> NSURL? {
		let event = request.event
		guard let pageName = event.pageName?.nonEmpty else {
			logError("Tracking event must contain a page name: \(request)")
			return nil
		}

		let properties = request.properties
		let screenSize = "\(properties.screenSize?.width ?? 0)x\(properties.screenSize?.height ?? 0)"

		var parameters = [NSURLQueryItem]()
<<<<<<< HEAD
		parameters.append(name: "p", value: "400,\(pageName),0,\(screenSize),32,0,\(Int64(properties.timestamp.timeIntervalSince1970 * 1000)),0,0,0")
		parameters.append(name: "eid", value: properties.everId)
		parameters.append(name: "fns", value: properties.isFirstEventOfSession ? "1" : "0")
		parameters.append(name: "mts", value: String(Int64(properties.timestamp.timeIntervalSince1970 * 1000)))
		parameters.append(name: "one", value: properties.isFirstEventOfApp ? "1" : "0")
		parameters.append(name: "ps", value: String(properties.samplingRate))
		parameters.append(name: "tz", value: String(properties.timeZone.daylightSavingTimeOffset / 60 / 60))
		parameters.append(name: "X-WT-UA", value: properties.userAgent)

		if let sessionDetails = properties.sessionDetails {
			parameters += sessionDetails.map({NSURLQueryItem(name: "cs\($0.index)", value: $0.value)})
		}
		if let appVersion = properties.appVersion {
			parameters.append(name: "cs804", value: appVersion)
		}
		if let connectionType = properties.connectionType {
			switch connectionType {
			case .cellular_2G: parameters.append(name: "cs807", value: "2G")
			case .cellular_3G: parameters.append(name: "cs807", value: "3G")
			case .cellular_4G: parameters.append(name: "cs807", value: "LTE")
			case .offline:     parameters.append(name: "cs807", value: "offline")
			case .other:       parameters.append(name: "cs807", value: "unknown")
			case .wifi:        parameters.append(name: "cs807", value: "WIFI")
			}
		}
		if let language = NSLocale.currentLocale().objectForKey(NSLocaleLanguageCode) as? String {
			parameters.append(name: "la", value: language)
		}
		if let ipAddress = properties.ipAddress {
			parameters.append(name: "X-WT-IP", value: ipAddress)
		}

		parameters += request.crossDeviceProperties.asQueryItems()
		parameters += request.userProperties.asQueryItems()

		#if !os(watchOS)
			if let interfaceOrientation = properties.interfaceOrientation {
				switch interfaceOrientation {
				case .LandscapeLeft, .LandscapeRight: parameters.append(name: "cp783", value: "landscape")
				case .Portrait, .PortraitUpsideDown: parameters.append(name: "cp783", value: "portrait")
				default: parameters.append(name: "cp783", value: "undefined")
				}
			}
		#endif

		if let actionProperties = (event as? TrackingEventWithActionProperties)?.actionProperties {
=======
		var pageName: String = ""
		switch request.event {
		case .action(let actionEvent):
			let actionProperties = actionEvent.actionProperties
>>>>>>> 1e6a5348
			guard !actionProperties.name.isEmpty else {
				logError("Tracking event must contain an action name: \(request)")
				return nil
			}

			parameters.append(name: "ct", value: actionProperties.name)

			if let details = actionProperties.details {
				parameters += details.map { NSURLQueryItem(name: "ck\($0.index)", value: $0.value) }
			}
		}
		if let advertisementProperties = (event as? TrackingEventWithAdvertisementProperties)?.advertisementProperties {
			if let id = advertisementProperties.id {
				parameters.append(name: "mc", value: id)
			}
			if let details = advertisementProperties.details {
				parameters += details.map { NSURLQueryItem(name: "cc\($0.index)", value: $0.value) }
			}
		}
		if let customProperties = (event as? TrackingEventWithCustomProperties)?.customProperties {
			parameters += customProperties.map { NSURLQueryItem(name: $0, value: $1) }
		}
		if let ecommerceProperties = (event as? TrackingEventWithEcommerceProperties)?.ecommerceProperties {
			parameters += ecommerceProperties.asQueryItems()
		}
		if let mediaProperties = (event as? TrackingEventWithMediaProperties)?.mediaProperties {
			guard !mediaProperties.name.isEmpty else {
				logError("Tracking event must contain a media name: \(request)")
				return nil
			}

			parameters += mediaProperties.asQueryItems(properties.timestamp)
		}
		if let pageProperties = (event as? TrackingEventWithPageProperties)?.pageProperties {
			parameters += pageProperties.asQueryItems()
		}

		if let event = event as? MediaEvent {
			let actionId: String
			switch event.action {
			case .finish:           actionId = "finish"
			case .pause:            actionId = "pause"
			case .play:             actionId = "play"
			case .position:         actionId = "pos"
			case .seek:             actionId = "seek"
			case .stop:             actionId = "stop"
			case let .custom(name): actionId = name
			}
			parameters.append(name: "mk", value: actionId)
<<<<<<< HEAD
		}

		parameters.append(name: "eor", value: "1")
=======

			//parameters += mediaEvent.ecommerceProperties.asQueryItems()

			//parameters += mediaEvent.pageProperties.asQueryItems()
			if let name = mediaEvent.pageProperties.name {
				pageName = name
			}

//			if !mediaEvent.customProperties.isEmpty {
//				parameters += mediaEvent.customProperties.map({NSURLQueryItem(name: $0, value: $1)})
//			}

		case .pageView(let pageViewEvent):
			parameters += pageViewEvent.pageProperties.asQueryItems()
			if let name = pageViewEvent.pageProperties.name {
				pageName = name
			}


			if let id = pageViewEvent.advertisementProperties.id {
				parameters.append(name: "mc", value: id)
			}
			if let details = pageViewEvent.advertisementProperties.details {
				parameters += details.map({NSURLQueryItem(name: "cc\($0.index)", value: $0.value)})
			}

			parameters += pageViewEvent.ecommerceProperties.asQueryItems()

			if !pageViewEvent.customProperties.isEmpty {
				parameters += pageViewEvent.customProperties.map({NSURLQueryItem(name: $0, value: $1)})
			}

		}
		guard !pageName.isEmpty else {
			logError("Url creation could not finish because page name was not set in event '\(request)'.")
			return nil
		}

		let p = "400,\(pageName),0,\(request.properties.screenSize?.width ?? 0)x\(request.properties.screenSize?.height ?? 0),32,0,\(Int64(properties.timestamp.timeIntervalSince1970 * 1000)),0,0,0"
		parameters = [NSURLQueryItem(name: "p", value: p)] + parameters

		if case .media = request.event {
			guard let urlComponents = NSURLComponents(URL: baseUrl, resolvingAgainstBaseURL: true) else {
				logError("Url could not be created from ServerUrl '\(serverUrl)' and WebtrekkId '\(webtrekkId)'.")
				return nil
			}

			urlComponents.queryItems = parameters

			guard let url = urlComponents.URL else {
				logError("Cannot build URL from components: \(urlComponents)")
				return nil
			}
			
			return url
		}

		parameters.append(name: "eid", value: properties.everId)
		parameters.append(name: "ps", value: "\(properties.samplingRate)")
		parameters.append(name: "mts", value: "\(Int64(properties.timestamp.timeIntervalSince1970 * 1000))")
		parameters.append(name: "tz", value: "\(properties.timeZone.daylightSavingTimeOffset / 60 / 60)")
		parameters.append(name: "X-WT-UA", value: properties.userAgent)


		parameters.append(name: "one", value: properties.isFirstEventOfApp ? "1" : "0")
		parameters.append(name: "fns", value: properties.isFirstEventOfSession ? "1" : "0")


		if let ipAddress = properties.ipAddress {
			parameters.append(name: "X-WT-IP", value: ipAddress)
		}

		if let language = NSLocale.currentLocale().objectForKey(NSLocaleLanguageCode) as? String {
			parameters.append(name: "la", value: language)
		}

		parameters += request.userProperties.asQueryItems()

		#if !os(watchOS)
			if let interfaceOrientation = properties.interfaceOrientation {
				switch interfaceOrientation {
				case .LandscapeLeft, .LandscapeRight: parameters.append(name: "cp783", value: "landscape")
				case .Portrait, .PortraitUpsideDown: parameters.append(name: "cp783", value: "portrait")
				default: parameters.append(name: "cp783", value: "undefined")
				}
			}
		#endif

		if let connectionType = properties.connectionType {
			switch connectionType {
			case .cellular_2G: parameters.append(name: "cs807", value: "2G")
			case .cellular_3G: parameters.append(name: "cs807", value: "3G")
			case .cellular_4G: parameters.append(name: "cs807", value: "LTE")
			case .offline:     parameters.append(name: "cs807", value: "offline")
			case .other:       parameters.append(name: "cs807", value: "unknown")
			case .wifi:        parameters.append(name: "cs807", value: "WIFI")
			}
		}

		if let requestQueueSize = properties.requestQueueSize {
			parameters.append(name: "cp784", value: "\(requestQueueSize)")
		}

		if let appVersion = properties.appVersion {
			parameters.append(name: "cs804", value: appVersion)
		}

		if let sessionDetails = properties.sessionDetails {
			parameters += sessionDetails.map({NSURLQueryItem(name: "cs\($0.index)", value: $0.value)})
		}

		parameters += request.crossDeviceProperties.asQueryItems()

		parameters += [NSURLQueryItem(name: "eor", value: "1")]
>>>>>>> 1e6a5348

		guard let urlComponents = NSURLComponents(URL: baseUrl, resolvingAgainstBaseURL: true) else {
			logError("Could not parse baseUrl: \(baseUrl)")
			return nil
		}

		urlComponents.queryItems = parameters

		guard let url = urlComponents.URL else {
			logError("Cannot build URL from components: \(urlComponents)")
			return nil
		}

		return url
	}


	internal var webtrekkId: String {
		didSet {
			guard webtrekkId != oldValue else {
				return
			}

			baseUrl = RequestUrlBuilder.buildBaseUrl(serverUrl: serverUrl, webtrekkId: webtrekkId)
		}
	}
}


private extension CrossDeviceProperties {
	private func asQueryItems() -> [NSURLQueryItem] {
		var items = [NSURLQueryItem]()
		if let address = address {
			switch address {
			case let .plain(value):
				if value.isEmpty() {
					break
				}
				var result = ""
				if let regex = try? NSRegularExpression(pattern: "str(\\.)?(|){1,}", options: NSRegularExpressionOptions.CaseInsensitive) {
					result = regex.stringByReplacingMatchesInString(value.toLine() , options: .WithTransparentBounds, range: NSMakeRange(0, value.toLine() .characters.count), withTemplate: "strasse")
				}
				if result.isEmpty {
					break
				}
				items.append(name: "cdb5", value: result.md5())
				items.append(name: "cdb6", value: result.sha256())

			case let .hashed(md5, sha256):
				if let md5 = md5 {
					items.append(name: "cdb5", value: md5)
				}
				if let sha256 = sha256 {
					items.append(name: "cdb6", value: sha256)
				}
			}
		}

		if let email = emailAddress {
			switch email {
			case let .plain(value):
				let result = value.lowercaseString
				items.append(name: "cdb1", value: result.md5())
				items.append(name: "cdb2", value: result.sha256())

			case let .hashed(md5, sha256):
				if let md5 = md5 {
					items.append(name: "cdb1", value: md5)
				}
				if let sha256 = sha256 {
					items.append(name: "cdb2", value: sha256)
				}
			}
		}

		if let facebookId = facebookId {
			items.append(name: "cdb10", value: facebookId.lowercaseString)
		}

		if let googlePlusId = googlePlusId {
			items.append(name: "cdb12", value: googlePlusId.lowercaseString)
		}

		if let linkedInId = linkedInId {
			items.append(name: "cdb13", value: linkedInId.lowercaseString)
		}

		if let phoneNumber = phoneNumber {
			switch phoneNumber {
			case let .plain(value):
				let result = value.componentsSeparatedByCharactersInSet(NSCharacterSet(charactersInString: "0123456789").invertedSet).joinWithSeparator("")
				items.append(name: "cdb3", value: result.md5())
				items.append(name: "cdb4", value: result.sha256())

			case let .hashed(md5, sha256):
				if let md5 = md5 {
					items.append(name: "cdb3", value: md5)
				}
				if let sha256 = sha256 {
					items.append(name: "cdb4", value: sha256)
				}
			}
		}

		if let twitterId = twitterId {
			items.append(name: "cdb11", value: twitterId.lowercaseString)
		}
		
		return items
	}
}


private extension CrossDeviceProperties.Address {
	private func isEmpty() -> Bool {
		if firstName != nil || lastName != nil || street != nil || streetNumber != nil || zipCode != nil {
			return false
		}
		return true
	}


	private func toLine() -> String {
		return [firstName, lastName, zipCode, street, streetNumber].filterNonNil().joinWithSeparator("|").lowercaseString.stringByReplacingOccurrencesOfString(" ", withString: "").stringByReplacingOccurrencesOfString("ä", withString: "ae").stringByReplacingOccurrencesOfString("ö", withString: "oe").stringByReplacingOccurrencesOfString("ü", withString: "ue").stringByReplacingOccurrencesOfString("ß", withString: "ss").stringByReplacingOccurrencesOfString("_", withString: "").stringByReplacingOccurrencesOfString("-", withString: "")
	}
}


private extension EcommerceProperties {

	private func asQueryItems() ->  [NSURLQueryItem] {
		var items = [NSURLQueryItem]()
		if let currencyCode = currencyCode {
			items.append(name: "cr", value: currencyCode)
		}
		if let details = details {
			items += details.map({NSURLQueryItem(name: "cb\($0.index)", value: $0.value)})
		}
		if let orderNumber = orderNumber {
			items.append(name: "oi", value: orderNumber)
		}
		items += mergeProductQueryItems()
		if let status = status {
			switch status {
			case .addedToBasket:
				items.append(name: "st", value: "add")
			case .purchased:
				items.append(name: "st", value: "conf")
			case .viewed:
				items.append(name: "st", value: "view")
			}
		}
		if let totalValue = totalValue {
			items.append(name: "ov", value: "\(totalValue)")
		}
		if let voucherValue = voucherValue {
			items.append(name: "cb563", value: "\(voucherValue)")
		}
		return items
	}

	private func mergeProductQueryItems() -> [NSURLQueryItem] {
		guard let products = products else {
			return []
		}

		guard products.count > 0 && products.count != 1 else {
			return products.map({$0.asQueryItems()})[0]
		}
		var items = [NSURLQueryItem] ()

		var names = [String]()
		var prices = [String]()
		var quantities =  [String]()
		var categoryKeys = Set<Int>()
		for product in products {
			names.append(product.name)
			prices.append(product.price ?? "")
			quantities.append("\(product.quantity != nil ? "\(product.quantity!)" : "" )")
			if let categories = product.categories {
				for category in categories {
					categoryKeys.insert(category.index)
				}
			}
		}

		var categories = Set<IndexedProperty>()

		for key in categoryKeys {
			var categoryValues = [String]()
			for product in products {
				var value = ""
				if let categories = product.categories {
					for category in categories where category.index == key {
						value = category.value
					}
				}
				categoryValues.append(value)
			}
			categories.insert(IndexedProperty(index: key, value: categoryValues.joinWithSeparator(";")))
		}

		items.append(name: "ba", value: names.joinWithSeparator(";"))
		items.append(name: "co", value: prices.joinWithSeparator(";"))
		items.append(name: "qn", value: quantities.joinWithSeparator(";"))
		items += categories.map({NSURLQueryItem(name: "ca\($0.index)", value: $0.value)})
		return items
	}
}


private extension EcommerceProperties.Product {
	private func asQueryItems() -> [NSURLQueryItem] {
		var items = [NSURLQueryItem]()
		if let categories = categories {
			items += categories.map({NSURLQueryItem(name: "ca\($0.index)", value: $0.value)})
		}
		items.append(name: "ba", value: name)
		if let price = price {
			items.append(name: "co", value: "\(price)")
		}
		if let quantity = quantity {
			items.append(name: "qn", value: "\(quantity)")
		}
		return items
	}
}


private extension MediaProperties {

	private func asQueryItems(timestamp: NSDate) -> [NSURLQueryItem] {
		var items = [NSURLQueryItem]()
		if let bandwidth = bandwidth {
			items.append(name: "bw", value: "\(Int64(bandwidth))")
		}
		if let groups = groups {
			items += groups.map({NSURLQueryItem(name: "mg\($0.index)", value: $0.value)})
		}
		if let duration = duration {
			items.append(name: "mt2", value: "\(Int64(duration))")
		}
		else {
			items.append(name: "mt2", value: "\(0)")
		}
		items.append(name: "mi", value: name)

		if let position = position {
			items.append(name: "mt1", value: "\(Int64(position))")
		}
		else {
			items.append(name: "mt1", value: "\(0)")
		}
		if let soundIsMuted = soundIsMuted {
			items.append(name: "mut", value: soundIsMuted ? "1" : "0")
		}
		if let soundVolume = soundVolume {
			items.append(name: "vol", value: "\(Int64(soundVolume * 100))")
		}
		items.append(name: "x", value: "\(Int64(timestamp.timeIntervalSince1970 * 1000))")
		return items
	}
}


private extension PageProperties {

	private func asQueryItems() -> [NSURLQueryItem] {
		var items = [NSURLQueryItem]()
		if let details = details {
			items += details.map({NSURLQueryItem(name: "cp\($0.index)", value: $0.value)})
		}
		if let groups = groups {
			items += groups.map({NSURLQueryItem(name: "cg\($0.index)", value: $0.value)})
		}
		return items
	}
}


private extension UserProperties {

	private func asQueryItems() -> [NSURLQueryItem] {
		var items = [NSURLQueryItem]()
		if let details = details {
			items += details.map({NSURLQueryItem(name: "uc\($0.index)", value: $0.value)})
		}
		if let birthday = birthday {
			items = items.filter({$0.name != "uc707"})
			items.append(name: "uc707", value: UserProperties.birthdayFormatter.stringFromDate(birthday))
		}
		if let city = city {
			items = items.filter({$0.name != "uc708"})
			items.append(name: "uc708", value: city)
		}
		if let country = country {
			items = items.filter({$0.name != "uc709"})
			items.append(name: "uc709", value: country)
		}
		if let emailAddress = emailAddress {
			items = items.filter({$0.name != "uc700"})
			items.append(name: "uc700", value: emailAddress)
		}
		if let emailReceiverId = emailReceiverId {
			items = items.filter({$0.name != "uc701"})
			items.append(name: "uc701", value: emailReceiverId)
		}
		if let firstName = firstName {
			items = items.filter({$0.name != "uc703"})
			items.append(name: "uc703", value: firstName)
		}
		if let gender = gender {
			items = items.filter({$0.name != "uc706"})
			items.append(name: "uc706", value: gender == UserProperties.Gender.male ? "1" :  "2")
		}
		if let id = id {
			items.append(name: "cd", value: id)
		}
		if let lastName = lastName {
			items = items.filter({$0.name != "uc704"})
			items.append(name: "uc704", value: lastName)
		}
		if let newsletterSubscribed = newsletterSubscribed {
			items = items.filter({$0.name != "uc702"})
			items.append(name: "uc702", value: newsletterSubscribed ? "1" : "2")
		}
		if let phoneNumber = phoneNumber {
			items = items.filter({$0.name != "uc705"})
			items.append(name: "uc705", value: phoneNumber)
		}
		if let street = street {
			items = items.filter({$0.name != "uc711"})
			items.append(name: "uc711", value: street)
		}
		if let streetNumber = streetNumber {
			items = items.filter({$0.name != "uc712"})
			items.append(name: "uc712", value: streetNumber)
		}
		if let zipCode = zipCode {
			items = items.filter({$0.name != "uc710"})
			items.append(name: "uc710", value: zipCode)
		}

		return items
	}


	private static let birthdayFormatter: NSDateFormatter = {
		let formatter = NSDateFormatter()
		formatter.dateFormat = "yyyyMMdd"
		return formatter
	}()
}



private extension Array where Element: NSURLQueryItem {

	private mutating func append(name name: String, value: String?) {
		append(Element.init(name: name, value: value))
	}
}<|MERGE_RESOLUTION|>--- conflicted
+++ resolved
@@ -41,7 +41,6 @@
 		let screenSize = "\(properties.screenSize?.width ?? 0)x\(properties.screenSize?.height ?? 0)"
 
 		var parameters = [NSURLQueryItem]()
-<<<<<<< HEAD
 		parameters.append(name: "p", value: "400,\(pageName),0,\(screenSize),32,0,\(Int64(properties.timestamp.timeIntervalSince1970 * 1000)),0,0,0")
 		parameters.append(name: "eid", value: properties.everId)
 		parameters.append(name: "fns", value: properties.isFirstEventOfSession ? "1" : "0")
@@ -51,6 +50,9 @@
 		parameters.append(name: "tz", value: String(properties.timeZone.daylightSavingTimeOffset / 60 / 60))
 		parameters.append(name: "X-WT-UA", value: properties.userAgent)
 
+		if let requestQueueSize = properties.requestQueueSize {
+			parameters.append(name: "cp784", value: String(requestQueueSize))
+		}
 		if let sessionDetails = properties.sessionDetails {
 			parameters += sessionDetails.map({NSURLQueryItem(name: "cs\($0.index)", value: $0.value)})
 		}
@@ -88,12 +90,6 @@
 		#endif
 
 		if let actionProperties = (event as? TrackingEventWithActionProperties)?.actionProperties {
-=======
-		var pageName: String = ""
-		switch request.event {
-		case .action(let actionEvent):
-			let actionProperties = actionEvent.actionProperties
->>>>>>> 1e6a5348
 			guard !actionProperties.name.isEmpty else {
 				logError("Tracking event must contain an action name: \(request)")
 				return nil
@@ -143,126 +139,9 @@
 			case let .custom(name): actionId = name
 			}
 			parameters.append(name: "mk", value: actionId)
-<<<<<<< HEAD
 		}
 
 		parameters.append(name: "eor", value: "1")
-=======
-
-			//parameters += mediaEvent.ecommerceProperties.asQueryItems()
-
-			//parameters += mediaEvent.pageProperties.asQueryItems()
-			if let name = mediaEvent.pageProperties.name {
-				pageName = name
-			}
-
-//			if !mediaEvent.customProperties.isEmpty {
-//				parameters += mediaEvent.customProperties.map({NSURLQueryItem(name: $0, value: $1)})
-//			}
-
-		case .pageView(let pageViewEvent):
-			parameters += pageViewEvent.pageProperties.asQueryItems()
-			if let name = pageViewEvent.pageProperties.name {
-				pageName = name
-			}
-
-
-			if let id = pageViewEvent.advertisementProperties.id {
-				parameters.append(name: "mc", value: id)
-			}
-			if let details = pageViewEvent.advertisementProperties.details {
-				parameters += details.map({NSURLQueryItem(name: "cc\($0.index)", value: $0.value)})
-			}
-
-			parameters += pageViewEvent.ecommerceProperties.asQueryItems()
-
-			if !pageViewEvent.customProperties.isEmpty {
-				parameters += pageViewEvent.customProperties.map({NSURLQueryItem(name: $0, value: $1)})
-			}
-
-		}
-		guard !pageName.isEmpty else {
-			logError("Url creation could not finish because page name was not set in event '\(request)'.")
-			return nil
-		}
-
-		let p = "400,\(pageName),0,\(request.properties.screenSize?.width ?? 0)x\(request.properties.screenSize?.height ?? 0),32,0,\(Int64(properties.timestamp.timeIntervalSince1970 * 1000)),0,0,0"
-		parameters = [NSURLQueryItem(name: "p", value: p)] + parameters
-
-		if case .media = request.event {
-			guard let urlComponents = NSURLComponents(URL: baseUrl, resolvingAgainstBaseURL: true) else {
-				logError("Url could not be created from ServerUrl '\(serverUrl)' and WebtrekkId '\(webtrekkId)'.")
-				return nil
-			}
-
-			urlComponents.queryItems = parameters
-
-			guard let url = urlComponents.URL else {
-				logError("Cannot build URL from components: \(urlComponents)")
-				return nil
-			}
-			
-			return url
-		}
-
-		parameters.append(name: "eid", value: properties.everId)
-		parameters.append(name: "ps", value: "\(properties.samplingRate)")
-		parameters.append(name: "mts", value: "\(Int64(properties.timestamp.timeIntervalSince1970 * 1000))")
-		parameters.append(name: "tz", value: "\(properties.timeZone.daylightSavingTimeOffset / 60 / 60)")
-		parameters.append(name: "X-WT-UA", value: properties.userAgent)
-
-
-		parameters.append(name: "one", value: properties.isFirstEventOfApp ? "1" : "0")
-		parameters.append(name: "fns", value: properties.isFirstEventOfSession ? "1" : "0")
-
-
-		if let ipAddress = properties.ipAddress {
-			parameters.append(name: "X-WT-IP", value: ipAddress)
-		}
-
-		if let language = NSLocale.currentLocale().objectForKey(NSLocaleLanguageCode) as? String {
-			parameters.append(name: "la", value: language)
-		}
-
-		parameters += request.userProperties.asQueryItems()
-
-		#if !os(watchOS)
-			if let interfaceOrientation = properties.interfaceOrientation {
-				switch interfaceOrientation {
-				case .LandscapeLeft, .LandscapeRight: parameters.append(name: "cp783", value: "landscape")
-				case .Portrait, .PortraitUpsideDown: parameters.append(name: "cp783", value: "portrait")
-				default: parameters.append(name: "cp783", value: "undefined")
-				}
-			}
-		#endif
-
-		if let connectionType = properties.connectionType {
-			switch connectionType {
-			case .cellular_2G: parameters.append(name: "cs807", value: "2G")
-			case .cellular_3G: parameters.append(name: "cs807", value: "3G")
-			case .cellular_4G: parameters.append(name: "cs807", value: "LTE")
-			case .offline:     parameters.append(name: "cs807", value: "offline")
-			case .other:       parameters.append(name: "cs807", value: "unknown")
-			case .wifi:        parameters.append(name: "cs807", value: "WIFI")
-			}
-		}
-
-		if let requestQueueSize = properties.requestQueueSize {
-			parameters.append(name: "cp784", value: "\(requestQueueSize)")
-		}
-
-		if let appVersion = properties.appVersion {
-			parameters.append(name: "cs804", value: appVersion)
-		}
-
-		if let sessionDetails = properties.sessionDetails {
-			parameters += sessionDetails.map({NSURLQueryItem(name: "cs\($0.index)", value: $0.value)})
-		}
-
-		parameters += request.crossDeviceProperties.asQueryItems()
-
-		parameters += [NSURLQueryItem(name: "eor", value: "1")]
->>>>>>> 1e6a5348
 
 		guard let urlComponents = NSURLComponents(URL: baseUrl, resolvingAgainstBaseURL: true) else {
 			logError("Could not parse baseUrl: \(baseUrl)")
