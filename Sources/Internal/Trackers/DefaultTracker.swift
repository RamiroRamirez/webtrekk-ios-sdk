--- conflicted
+++ resolved
@@ -381,24 +381,13 @@
 		}
 
 		var event = event
-<<<<<<< HEAD
-		event.ipAddress = event.ipAddress ?? page.ipAddress
-		event.pageName = event.pageName ?? page.pageProperties.name
-=======
+		event.ipAddress = page.ipAddress ?? event.ipAddress
 		event.pageName = page.pageProperties.name ?? event.pageName
->>>>>>> 12e70bd6
 
 		guard !(event is ActionEvent) else {
 			return event
 		}
 
-<<<<<<< HEAD
-=======
-		if let userProperties = page.userProperties {
-			event.userProperties = userProperties.merged(over: event.userProperties)
-		}
-
->>>>>>> 12e70bd6
 		if var eventWithActionProperties = event as? TrackingEventWithActionProperties, let actionProperties = page.actionProperties {
 			eventWithActionProperties.actionProperties = actionProperties.merged(over: eventWithActionProperties.actionProperties)
 			event = eventWithActionProperties
@@ -424,7 +413,7 @@
 			event = eventWithSessionDetails
 		}
 		if var eventWithUserProperties = event as? TrackingEventWithUserProperties, let userProperties = page.userProperties {
-			eventWithUserProperties.userProperties = eventWithUserProperties.userProperties.merged(over: userProperties)
+			eventWithUserProperties.userProperties = userProperties.merged(over: eventWithUserProperties.userProperties)
 			event = eventWithUserProperties
 		}
 
@@ -435,7 +424,9 @@
 
 	private func eventByApplyingGlobalProperties(to event: TrackingEvent) -> TrackingEvent {
 		checkIsOnMainThread()
+
 		let global = configuration.globalProperties.merged(over: self.global)
+
 		var event = event
 		event.ipAddress = event.ipAddress ?? global.ipAddress
 		event.pageName = event.pageName ?? global.pageProperties.name
