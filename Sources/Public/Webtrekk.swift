--- conflicted
+++ resolved
@@ -99,7 +99,6 @@
 	}()
 
 
-<<<<<<< HEAD
 	private static let _autotrackingEventHandler = AutotrackingEventHandler()
 	internal static var autotrackingEventHandler: protocol<ActionTrackingEventHandler, MediaTrackingEventHandler, PageTrackingEventHandler> {
 		return _autotrackingEventHandler
@@ -130,9 +129,6 @@
 		}
 	}
 
-	
-=======
->>>>>>> ac02eaa1
 	private func appWillEnterForeground() {
 		// TODO: load wating request, check if FNS needs to be set
 
@@ -442,28 +438,6 @@
 		}
 	}
 
-<<<<<<< HEAD
-=======
-
-	public func autoTrack(className: String) throws {
-		guard config.autoTrack else {
-			return
-		}
-
-		for (key, screen) in config.autoTrackScreens {
-			guard className.containsString(key) else {
-				continue
-			}
-			guard screen.enabled else {
-				return
-			}
-			track(screen)
-			return
-		}
-		track(className)
-	}
->>>>>>> ac02eaa1
-
 
 	private func track(pageName: String) {
 //		track(PageTracking(pageName: pageName))
