--- conflicted
+++ resolved
@@ -179,639 +179,7 @@
 	}
 }
 
-<<<<<<< HEAD
-//extension Event: Backupable {
-//	internal func toJson() -> [String : AnyObject] {
-//		var items = [String: AnyObject]()
-//		items["general"] = general.toJson()
-//		items["pixel"] = pixel.toJson()
-//
-//		if let action = action {
-//			items["action"] = action.toJson()
-//		}
-//		else if let media = media {
-//			items["media"] = media.toJson()
-//		}
-//		else if let page = page {
-//			items["page"] = page.toJson()
-//		}
-//
-//
-//		items["custom"] = custom.map({["index":$0.0, "value": $0.1]})
-//		if let customer = customer {
-//			items["customer"] = customer.toJson()
-//		}
-//		if let ecommerce = ecommerce {
-//			items["ecommerce"] = ecommerce.toJson()
-//		}
-//		items["products"] = products.map({$0.toJson()})
-//
-//		items["autoTracking"] = autoTracking.map({["index":$0.0, "value": $0.1]})
-//		items["crossDevice"] = crossDevice.map({["index":$0.0, "value": $0.1]})
-//
-//		if let baseUrl = baseUrl {
-//			items["baseUrl"] = baseUrl.absoluteString
-//		}
-//
-//		return items
-//	}
-//
-//	internal static func fromJson(json: [String : AnyObject]) -> Event? {
-//		return Event(json: json)
-//	}
-//}
 
-//internal extension Event {
-//	internal init?(json: [String: AnyObject]) {
-//		guard let pixelJson = json["pixel"] as? [String: AnyObject], pixel = PixelParameter.fromJson(pixelJson),
-//			generalJson = json["general"] as? [String: AnyObject], general = GeneralParameter.fromJson(generalJson)
-//			else {
-//				return nil
-//		}
-//
-//		var action: ActionParameter? = nil
-//		var media: MediaParameter? = nil
-//		var page: PageParameter? = nil
-//		var baseUrl: NSURL? = nil
-//		var ecommerce: EcommerceParameter? = nil
-//		var customer: CustomerParameter? = nil
-//
-//		if let actionJson = json["action"] as? [String: AnyObject], let value = ActionParameter.fromJson(actionJson) {
-//			action = value
-//		}
-//		else if let mediaJson = json["media"] as? [String: AnyObject], let value = MediaParameter.fromJson(mediaJson) {
-//			media = value
-//		}
-//		else if let pageJson = json["page"] as? [String: AnyObject], let value = PageParameter.fromJson(pageJson) {
-//			page = value
-//		}
-//		else {
-//			return nil
-//		}
-//
-//		if let customDic = json["custom"] as? [[String: AnyObject]] {
-//			for item in customDic {
-//				if let key = item["index"] as? String {
-//					custom[key] =  item["value"] as? String
-//				}
-//			}
-//		}
-//		if let customerJson = json["customer"] as? [String: AnyObject], let value = CustomerParameter.fromJson(customerJson) {
-//			customer = value
-//		}
-//		if let ecommerceJson = json["ecommerce"] as? [String: AnyObject], let value = EcommerceParameter.fromJson(ecommerceJson) {
-//			ecommerce = value
-//		}
-//		if let productJson = json["products"] as? [[String: AnyObject]] {
-//			self.products = productJson.map({ProductParameter.fromJson($0)}).filterNonNil()
-//		}
-//
-//		if let autotrackingDic = json["autoTracking"] as? [[String: AnyObject]] {
-//			for item in autotrackingDic {
-//				if let key = item["index"] as? String {
-//					autoTracking[key] =  item["value"] as? String
-//				}
-//			}
-//		}
-//		if let crossDeviceDic = json["crossDevice"] as? [[String: AnyObject]] {
-//			for item in crossDeviceDic {
-//				if let key = item["index"] as? String {
-//					crossDevice[key] =  item["value"] as? String
-//				}
-//			}
-//		}
-//
-//		if let baseUrlString = json["baseUrl"] as? String, value = NSURL(string: baseUrlString) {
-//			baseUrl = value
-//		}
-//
-//		self.pixel = pixel
-//		self.general = general
-//
-//		self.action = action
-//		self.media = media
-//		self.page = page
-//
-//		self.ecommerce = ecommerce
-//		self.customer = customer
-//		self.baseUrl = baseUrl
-//	}
-//}
-
-//extension ActionTracking: Backupable {
-//	internal func toJson() -> [String : AnyObject] {
-//		var items = [String: AnyObject]()
-//		if let ecommerceParameter = ecommerceParameter {
-//			items["ecommerceParameter"] = ecommerceParameter.toJson()
-//		}
-//		items["customParameters"] = customParameters.map({["index":$0.0, "value": $0.1]})
-//		if let customerParameter = customerParameter {
-//			items["customerParameter"] = customerParameter.toJson()
-//		}
-//		items["generalParameter"] = generalParameter.toJson()
-//		items["pixelParameter"] = pixelParameter.toJson()
-//		items["productParameters"] = productParameters.map({$0.toJson()})
-//		items["actionParameter"] = actionParameter!.toJson()
-//		return items
-//	}
-//
-//	internal static func fromJson(json: [String: AnyObject]) -> ActionTracking? {
-//		guard let actionParameterJson = json["actionParameter"] as? [String: AnyObject], let actionParameter = ActionParameter.fromJson(actionParameterJson) else {
-//			return nil
-//		}
-//		var tracking = ActionTracking(actionParameter: actionParameter)
-//
-//		guard let pixelParameterJson = json["pixelParameter"] as? [String: AnyObject], let pixelParameter = PixelParameter.fromJson(pixelParameterJson) else {
-//			return nil
-//		}
-//		tracking.pixelParameter = pixelParameter
-//
-//		guard let generalParameterJson = json["generalParameter"] as? [String: AnyObject], let generalParameter = GeneralParameter.fromJson(generalParameterJson) else {
-//			return nil
-//		}
-//		tracking.generalParameter = generalParameter
-//
-//		if let customerParameterJson = json["customerParameter"] as? [String: AnyObject], let customerParameter = CustomerParameter.fromJson(customerParameterJson) {
-//			tracking.customerParameter = customerParameter
-//		}
-//
-//		if let ecommerceParameterJson = json["ecommerceParameter"] as? [String: AnyObject], let ecommerceParameter = EcommerceParameter.fromJson(ecommerceParameterJson) {
-//			tracking.ecommerceParameter = ecommerceParameter
-//		}
-//
-//		if let productParametersJson = json["productParameters"] as? [[String: AnyObject]] {
-//			tracking.productParameters = productParametersJson.map({ProductParameter.fromJson($0)!})
-//		}
-//
-//		if let customDic = json["customParameters"] as? [[String: AnyObject]] {
-//			for item in customDic {
-//				tracking.customParameters[item["index"] as! String] =  item["value"] as? String
-//			}
-//		}
-//
-//		return tracking
-//	}
-//}
-//
-//extension PageTracking: Backupable {
-//	internal func toJson() -> [String : AnyObject] {
-//		var items = [String: AnyObject]()
-//		if let ecommerceParameter = ecommerceParameter {
-//			items["ecommerceParameter"] = ecommerceParameter.toJson()
-//		}
-//		items["customParameters"] = customParameters.map({["index":$0.0, "value": $0.1]})
-//		if let customerParameter = customerParameter {
-//			items["customerParameter"] = customerParameter.toJson()
-//		}
-//		items["generalParameter"] = generalParameter.toJson()
-//		items["pixelParameter"] = pixelParameter.toJson()
-//		items["productParameters"] = productParameters.map({$0.toJson()})
-//		items["pageParameter"] = pageParameter!.toJson()
-//		return items
-//	}
-//
-//
-//	internal static func fromJson(json: [String: AnyObject]) -> PageTracking? {
-//		guard let pageParameterJson = json["pageParameter"] as? [String: AnyObject], let pageParameter = PageParameter.fromJson(pageParameterJson) else {
-//			return nil
-//		}
-//
-//		guard let pixelParameterJson = json["pixelParameter"] as? [String: AnyObject], let pixelParameter = PixelParameter.fromJson(pixelParameterJson) else {
-//			return nil
-//		}
-//
-//		guard let generalParameterJson = json["generalParameter"] as? [String: AnyObject], let generalParameter = GeneralParameter.fromJson(generalParameterJson) else {
-//			return nil
-//		}
-//
-//		var tracking = PageTracking(pageName: pixelParameter.pageName, pageParameter: pageParameter)
-//		tracking.pixelParameter = pixelParameter
-//		tracking.generalParameter = generalParameter
-//
-//		if let customerParameterJson = json["customerParameter"] as? [String: AnyObject], let customerParameter = CustomerParameter.fromJson(customerParameterJson) {
-//			tracking.customerParameter = customerParameter
-//		}
-//
-//		if let ecommerceParameterJson = json["ecommerceParameter"] as? [String: AnyObject], let ecommerceParameter = EcommerceParameter.fromJson(ecommerceParameterJson) {
-//			tracking.ecommerceParameter = ecommerceParameter
-//		}
-//
-//		if let productParametersJson = json["productParameters"] as? [[String: AnyObject]] {
-//			tracking.productParameters = productParametersJson.map({ProductParameter.fromJson($0)!})
-//		}
-//
-//		if let customDic = json["customParameters"] as? [[String: AnyObject]] {
-//			for item in customDic {
-//				tracking.customParameters[item["index"] as! String] =  item["value"] as? String
-//			}
-//		}
-//
-//		return tracking
-//	}
-//}
-//
-//
-//extension MediaTracking: Backupable {
-//	internal func toJson() -> [String : AnyObject] {
-//		var items = [String: AnyObject]()
-//		items["customParameters"] = customParameters.map({["index":$0.0, "value": $0.1]})
-//		items["generalParameter"] = generalParameter.toJson()
-//		items["pixelParameter"] = pixelParameter.toJson()
-//		items["mediaParameter"] = mediaParameter!.toJson()
-//		return items
-//	}
-//
-//
-//	internal static func fromJson(json: [String: AnyObject]) -> MediaTracking? {
-//		guard let mediaParameterJson = json["mediaParameter"] as? [String: AnyObject], let mediaParameter = MediaParameter.fromJson(mediaParameterJson) else {
-//			return nil
-//		}
-//		var tracking = MediaTracking(mediaParameter: mediaParameter)
-//
-//		guard let pixelParameterJson = json["pixelParameter"] as? [String: AnyObject], let pixelParameter = PixelParameter.fromJson(pixelParameterJson) else {
-//			return nil
-//		}
-//		tracking.pixelParameter = pixelParameter
-//
-//		guard let generalParameterJson = json["generalParameter"] as? [String: AnyObject], let generalParameter = GeneralParameter.fromJson(generalParameterJson) else {
-//			return nil
-//		}
-//		tracking.generalParameter = generalParameter
-//
-//		if let customDic = json["customParameters"] as? [[String: AnyObject]] {
-//			for item in customDic {
-//				tracking.customParameters[item["index"] as! String] =  item["value"] as? String
-//			}
-//		}
-//
-//		return tracking
-//	}
-//}
-
-//extension MediaParameter: Backupable {
-//	internal func toJson() -> [String : AnyObject] {
-//		var items = [String: AnyObject]()
-//		items["action"] = action.rawValue
-//		items["duration"] = duration
-//		items["name"] = name
-//		items["position"] = position
-//		items["timeStamp"] = "\(timeStamp.timeIntervalSince1970)"
-//
-//		if let bandwidth = bandwidth {
-//			items["bandwidth"] = bandwidth
-//		}
-//		if !categories.isEmpty {
-//			items["categories"] = categories.map({["index":$0.0, "value": $0.1]})
-//		}
-//		if let mute = mute {
-//			items["mute"] = mute
-//		}
-//		if let volume = volume {
-//			items["volume"] = volume
-//		}
-//		return items
-//	}
-//
-//
-//	internal static func fromJson(json: [String: AnyObject]) -> MediaParameter? {
-//		guard let actionString = json["action"] as? String, let duration = json["duration"] as? Int, let name = json["name"] as? String, let position = json["position"] as? Int, let timeStampValue = json["timeStamp"] as? String, let timeStamp = Double(timeStampValue) else {
-//			return nil
-//		}
-//		let action: MediaAction
-//		switch actionString {
-//		case MediaAction.EndOfFile.rawValue:
-//			action = .EndOfFile
-//		case MediaAction.Pause.rawValue:
-//			action = .Pause
-//		case MediaAction.Play.rawValue:
-//			action = .Play
-//		case MediaAction.Position.rawValue:
-//			action = .Position
-//		case MediaAction.Seek.rawValue:
-//			action = .Seek
-//		case MediaAction.Stop.rawValue:
-//			action = .Stop
-//		default:
-//			action = .Play
-//		}
-//		var parameter = MediaParameter(action: action, duration: duration, name: name, position: position, timeStamp: NSDate(timeIntervalSince1970: timeStamp))
-//
-//		if let bandwidth = json["bandwidth"] as? Int {
-//			parameter.bandwidth = bandwidth
-//
-//		}
-//		if let categoriesDic = json["categories"] as? [[String: AnyObject]] {
-//			for item in categoriesDic {
-//				parameter.categories[item["index"] as! Int] =  item["value"] as? String
-//			}
-//		}
-//
-//		if let mute = json["mute"] as? Bool {
-//			parameter.mute = mute
-//
-//		}
-//		if let volume = json["volume"] as? Int {
-//			parameter.volume = volume
-//
-//		}
-//		return parameter
-//	}
-//}
-
-//extension EcommerceParameter: Backupable {
-//	internal func toJson() -> [String : AnyObject] {
-//		var items = [String: AnyObject]()
-//		items["currency"] = currency
-//		items["categories"] = categories.map({["index":$0.0, "value": $0.1]})
-//		items["orderNumber"] = orderNumber
-//		items["status"] = status.rawValue
-//		items["totalValue"] = totalValue
-//		if let voucherValue = voucherValue {
-//			items["voucherValue"] = voucherValue
-//		}
-//		return items
-//	}
-//
-//	internal static func fromJson(json: [String: AnyObject]) -> EcommerceParameter? {
-//		guard let totalValue = json["totalValue"] as? Double else {
-//			return nil
-//		}
-//		var parameter = EcommerceParameter(totalValue: totalValue)
-//		if let currency = json["currency"] as? String {
-//			parameter.currency = currency
-//		}
-//		if let orderNumber = json["orderNumber"] as? String {
-//			parameter.orderNumber = orderNumber
-//
-//		}
-//		if let categoriesDic = json["categories"] as? [[String: AnyObject]] {
-//			for item in categoriesDic {
-//				parameter.categories[item["index"] as! Int] =  item["value"] as? String
-//			}
-//		}
-//		if let status = json["status"] as? String {
-//			switch status {
-//			case EcommerceStatus.CONF.rawValue:
-//				parameter.status = EcommerceStatus.CONF
-//			case EcommerceStatus.ADD.rawValue:
-//				parameter.status = EcommerceStatus.ADD
-//			default:
-//				parameter.status = EcommerceStatus.VIEW
-//			}
-//		}
-//		if let totalValue = json["totalValue"] as? Double {
-//			parameter.totalValue = totalValue
-//
-//		}
-//		if let voucherValue = json["voucherValue"] as? Double {
-//			parameter.voucherValue = voucherValue
-//
-//		}
-//		return parameter
-//	}
-//}
-
-extension GeneralParameter: Backupable {
-	internal func toJson() -> [String : AnyObject] {
-		var items = [String: AnyObject]()
-		items["everId"] = everId
-		items["firstStart"] = firstStart
-		items["ip"] = ip
-		items["nationalCode"] = nationalCode
-		items["samplingRate"] = samplingRate
-		items["timeStamp"] = "\(timeStamp.timeIntervalSince1970)"
-		items["timeZoneOffset"] = timeZoneOffset
-		items["userAgent"] = userAgent
-		return items
-	}
-
-	internal static func fromJson(json: [String: AnyObject]) -> GeneralParameter? {
-		guard let everId = json["everId"] as? String, let timeStampValue = json["timeStamp"] as? String, let timeStamp = Double(timeStampValue), let timeZoneOffset = json["timeZoneOffset"] as? Double, let userAgent = json["userAgent"] as? String else {
-			return nil
-		}
-		var parameter = GeneralParameter(everId: everId, timeStamp: NSDate(timeIntervalSince1970: timeStamp), timeZoneOffset: timeZoneOffset, userAgent: userAgent)
-		if let firstStart = json["firstStart"] as? Bool {
-			parameter.firstStart = firstStart
-		}
-		if let ip = json["ip"] as? String {
-			parameter.ip = ip
-		}
-		if let nationalCode = json["nationalCode"] as? String {
-			parameter.nationalCode = nationalCode
-		}
-		if let samplingRate = json["samplingRate"] as? Int {
-			parameter.samplingRate = samplingRate
-		}
-		return parameter
-	}
-
-}
-
-extension PixelParameter: Backupable {
-	internal func toJson() -> [String : AnyObject] {
-		var items = [String: AnyObject]()
-		items["version"] = version
-		items["pageName"] = pageName
-		items["displaySize"] = ["width": displaySize.width, "height": displaySize.height ]
-		items["timeStamp"] = "\(timeStamp.timeIntervalSince1970)"
-		return items
-	}
-
-	internal static func fromJson(json: [String : AnyObject]) -> PixelParameter? {
-		guard let displaySizeValues = json["displaySize"] as? [String: CGFloat], let width = displaySizeValues["width"], let height = displaySizeValues["height"], let version = json["version"] as? Int else {
-			return nil
-		}
-		var parameter = PixelParameter(version: version, displaySize: CGSize(width: width, height: height))
-		if let pageName = json["pageName"] as? String {
-			parameter.pageName = pageName
-		}
-		if let timeStampValue = json["timeStamp"] as? String, let timeStamp = Double(timeStampValue) {
-			parameter.timeStamp = NSDate(timeIntervalSince1970: timeStamp)
-		}
-		return parameter
-	}
-}
-/*
-extension ProductParameter: Backupable {
-	internal func toJson() -> [String : AnyObject] {
-		var items = [String: AnyObject]()
-		items["currency"] = currency
-		items["categories"] = categories.map({["index":$0.0, "value": $0.1]})
-		items["name"] = name
-		items["price"] = price
-		items["quantity"] = quantity
-		return items
-	}
-
-	internal static func fromJson(json: [String: AnyObject]) -> ProductParameter? {
-		guard let name = json["name"] as? String else {
-			return nil
-		}
-		var parameter = ProductParameter(name: name)
-		if let currency = json["currency"] as? String {
-			parameter.currency = currency
-		}
-		if let categoriesDic = json["categories"] as? [[String: AnyObject]] {
-			for item in categoriesDic {
-				parameter.categories[item["index"] as! Int] =  item["value"] as? String
-			}
-		}
-		if let price = json["price"] as? String {
-			parameter.price = price
-
-		}
-		if let quantity = json["quantity"] as? String {
-			parameter.quantity = quantity
-
-		}
-		return parameter
-	}
-
-}*/
-
-//extension PageParameter: Backupable {
-//	internal func toJson() -> [String : AnyObject] {
-//		var items = [String: AnyObject]()
-//		items["page"] = page.map({["index":$0.0, "value": $0.1]})
-//		items["categories"] = categories.map({["index":$0.0, "value": $0.1]})
-//		items["session"] = session.map({["index":$0.0, "value": $0.1]})
-//		return items
-//	}
-//
-//
-//	internal static func fromJson(json: [String: AnyObject]) -> PageParameter? {
-//		var parameter = PageParameter()
-//		if let pageDic = json["page"] as? [[String: AnyObject]] {
-//			for item in pageDic {
-//				parameter.page[item["index"] as! Int] =  item["value"] as? String
-//			}
-//		}
-//		if let categoriesDic = json["categories"] as? [[String: AnyObject]] {
-//			for item in categoriesDic {
-//				parameter.categories[item["index"] as! Int] =  item["value"] as? String
-//			}
-//		}
-//		if let sessionDic = json["session"] as? [[String: AnyObject]] {
-//			for item in sessionDic {
-//				parameter.session[item["index"] as! Int] =  item["value"] as? String
-//			}
-//		}
-//		return parameter
-//	}
-//}
-
-//extension ActionParameter: Backupable {
-//	internal func toJson() -> [String : AnyObject] {
-//		var items = [String: AnyObject]()
-//		items["name"] = name
-//		items["categories"] = categories.map({["index":$0.0, "value": $0.1]})
-//		items["session"] = session.map({["index":$0.0, "value": $0.1]})
-//		return items
-//	}
-//
-//
-//	internal static func fromJson(json: [String: AnyObject]) -> ActionParameter? {
-//		guard let name = json["name"] as? String else {
-//			return nil
-//		}
-//		var parameter = ActionParameter(name: name)
-//		if let categoriesDic = json["categories"] as? [[String: AnyObject]] {
-//			for item in categoriesDic {
-//				parameter.categories[item["index"] as! Int] =  item["value"] as? String
-//			}
-//		}
-//		if let sessionDic = json["session"] as? [[String: AnyObject]] {
-//			for item in sessionDic {
-//				parameter.session[item["index"] as! Int] =  item["value"] as? String
-//			}
-//		}
-//		return parameter
-//	}
-//}
-
-//extension CustomerParameter: Backupable {
-//	internal func toJson() -> [String : AnyObject] {
-//		var items = [String: AnyObject]()
-//		items["categories"] = categories.map({["index":$0.0, "value": $0.1]})
-//		if let birthday = birthday {
-//			items["birthday"] = "\(birthday.timeIntervalSince1970)"
-//		}
-//		items["city"] = city
-//		items["country"] = country
-//		items["eMail"] = eMail
-//		items["eMailReceiverId"] = eMailReceiverId
-//		if let gender = gender {
-//			items["gender"] = gender.toValue()
-//		}
-//		items["firstName"] = firstName
-//		items["lastName"] = lastName
-//		if let newsletter = newsletter {
-//			items["newsletter"] = newsletter
-//		}
-//		items["number"] = number
-//		items["phoneNumber"] = phoneNumber
-//		items["street"] = street
-//		items["streetNumber"] = streetNumber
-//		items["zip"] = zip
-//		return items
-//	}
-//
-//
-//	internal static func fromJson(json: [String: AnyObject]) -> CustomerParameter? {
-//		var parameter = CustomerParameter()
-//		if let timeStampValue = json["birthday"] as? String, let timeStamp = Double(timeStampValue) {
-//			parameter.birthday = NSDate(timeIntervalSince1970: timeStamp)
-//		}
-//		if let categoriesDic = json["categories"] as? [[String: AnyObject]] {
-//			for item in categoriesDic {
-//				parameter.categories[item["index"] as! Int] =  item["value"] as? String
-//			}
-//		}
-//		if let city = json["city"] as? String {
-//			parameter.city = city
-//		}
-//		if let country = json["country"] as? String {
-//			parameter.country = country
-//		}
-//		if let eMail = json["eMail"] as? String {
-//			parameter.eMail = eMail
-//		}
-//		if let eMailReceiverId = json["eMailReceiverId"] as? String {
-//			parameter.eMailReceiverId = eMailReceiverId
-//		}
-//		if let gender = json["gender"] as? String {
-//			parameter.gender = CustomerGender.from(gender)
-//		}
-//		if let firstName = json["firstName"] as? String {
-//			parameter.firstName = firstName
-//		}
-//		if let lastName = json["lastName"] as? String {
-//			parameter.lastName = lastName
-//		}
-//		if let newsletter = json["newsletter"] as? Bool {
-//			parameter.newsletter = newsletter
-//		}
-//		if let number = json["number"] as? String {
-//			parameter.number = number
-//		}
-//		if let phoneNumber = json["phoneNumber"] as? String {
-//			parameter.phoneNumber = phoneNumber
-//		}
-//		if let street = json["street"] as? String {
-//			parameter.street = street
-//		}
-//		if let streetNumber = json["streetNumber"] as? String {
-//			parameter.streetNumber = streetNumber
-//		}
-//		if let zip = json["zip"] as? String {
-//			parameter.zip = zip
-//		}
-//		return parameter
-//	}
-//}
-
-=======
->>>>>>> 47d25e5c
 extension BackupManager: RequestManager.Delegate {
 
 	internal func loadEvents() -> [NSURLComponents] {
